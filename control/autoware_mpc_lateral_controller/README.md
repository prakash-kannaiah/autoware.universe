# MPC Lateral Controller

This is the design document for the lateral controller node
in the `autoware_trajectory_follower_node` package.

## Purpose / Use cases

<!-- Required -->
<!-- Things to consider:
    - Why did we implement this feature? -->

This node is used to general lateral control commands (steering angle and steering rate)
when following a path.

## Design

<!-- Required -->
<!-- Things to consider:
    - How does it work? -->

The node uses an implementation of linear model predictive control (MPC) for accurate path tracking.
The MPC uses a model of the vehicle to simulate the trajectory resulting from the control command.
The optimization of the control command is formulated as a Quadratic Program (QP).

Different vehicle models are implemented:

- kinematics : bicycle kinematics model with steering 1st-order delay.
- kinematics_no_delay : bicycle kinematics model without steering delay.
- dynamics : bicycle dynamics model considering slip angle.
  The kinematics model is being used by default. Please see the reference [1] for more details.

For the optimization, a Quadratic Programming (QP) solver is used and two options are currently implemented:

<!-- cspell: ignore ADMM -->

- unconstraint_fast : use least square method to solve unconstraint QP with eigen.
- [osqp](https://osqp.org/): run the [following ADMM](https://web.stanford.edu/~boyd/papers/admm_distr_stats.html)
  algorithm (for more details see the related papers at
  the [Citing OSQP](https://web.stanford.edu/~boyd/papers/admm_distr_stats.html) section):

### Filtering

Filtering is required for good noise reduction.
A [Butterworth filter](https://en.wikipedia.org/wiki/Butterworth_filter) is employed for processing the yaw and lateral errors, which are used as inputs for the MPC, as well as for refining the output steering angle.
Other filtering methods can be considered as long as the noise reduction performances are good
enough.
The moving average filter for example is not suited and can yield worse results than without any
filtering.

## Assumptions / Known limits

<!-- Required -->

The tracking is not accurate if the first point of the reference trajectory is at or in front of the current ego pose.

## Inputs / Outputs / API

<!-- Required -->
<!-- Things to consider:
    - How do you use the package / API? -->

### Inputs

Set the following from the [controller_node](../autoware_trajectory_follower_node/README.md)

- `autoware_planning_msgs/Trajectory` : reference trajectory to follow.
- `nav_msgs/Odometry`: current odometry
- `autoware_vehicle_msgs/SteeringReport`: current steering

### Outputs

Return LateralOutput which contains the following to the controller node

- `autoware_control_msgs/Lateral`
- LateralSyncData
  - steer angle convergence

### MPC class

The `MPC` class (defined in `mpc.hpp`) provides the interface with the MPC algorithm.
Once a vehicle model, a QP solver, and the reference trajectory to follow have been set
(using `setVehicleModel()`, `setQPSolver()`, `setReferenceTrajectory()`), a lateral control command
can be calculated by providing the current steer, velocity, and pose to function `calculateMPC()`.

### Parameter description

The default parameters defined in `param/lateral_controller_defaults.param.yaml` are adjusted to the
AutonomouStuff Lexus RX 450h for under 40 km/h driving.

#### System

<<<<<<< HEAD
{{ json_to_markdown("control/autoware_mpc_lateral_controller/schema/sub/system.json") }}
=======
| Name                      | Type    | Description                                                                 | Default value |
| :------------------------ | :------ | :-------------------------------------------------------------------------- | :------------ |
| traj_resample_dist        | double  | distance of waypoints in resampling [m]                                     | 0.1           |
| use_steer_prediction      | boolean | flag for using steer prediction (do not use steer measurement)              | false         |
| admissible_position_error | double  | stop vehicle when following position error is larger than this value [m]    | 5.0           |
| admissible_yaw_error_rad  | double  | stop vehicle when following yaw angle error is larger than this value [rad] | 1.57          |
| use_delayed_initial_state | boolean | flag to use x0_delayed as initial state for predicted trajectory            | true          |
>>>>>>> 1cf58eb7

#### Path Smoothing

{{ json_to_markdown("control/autoware_mpc_lateral_controller/schema/sub/path_smoothing.json") }}

#### Trajectory Extending

{{ json_to_markdown("control/autoware_mpc_lateral_controller/schema/sub/trajectory_extending.json") }}

#### MPC Optimization

{{ json_to_markdown("control/autoware_mpc_lateral_controller/schema/sub/mpc_optimization.json") }}

#### Vehicle Model

{{ json_to_markdown("control/autoware_mpc_lateral_controller/schema/sub/vehicle_model.json") }}

#### Lowpass Filter for Noise Reduction

{{ json_to_markdown("control/autoware_mpc_lateral_controller/schema/sub/lowpass_filter.json") }}

#### Stop State

{{ json_to_markdown("control/autoware_mpc_lateral_controller/schema/sub/stop_state.json") }}

(stop_state_entry_ego_speed and stop_state_entry_target_speed) To prevent unnecessary steering movement, the steering command is fixed to the previous value in the stop state.

#### Steer Offset

Defined in the `steering_offset` namespace. This logic is designed as simple as possible, with minimum design parameters.

{{ json_to_markdown("control/autoware_mpc_lateral_controller/schema/sub/steering_offset.json") }}

##### For dynamics model (WIP)

{{ json_to_markdown("control/autoware_mpc_lateral_controller/schema/sub/dynamics_model.json") }}

##### publish debug predicted trajectory in Frenet coordinate

{{ json_to_markdown("control/autoware_mpc_lateral_controller/schema/sub/debug_publish.json") }}

#### Debug

| Name                       | Type    | Description                                                                       | Default value |
| :------------------------- | :------ | :-------------------------------------------------------------------------------- | :------------ |
| publish_debug_trajectories | boolean | publish predicted trajectory and resampled reference trajectory for debug purpose | true          |

### How to tune MPC parameters

#### Set kinematics information

First, it's important to set the appropriate parameters for vehicle kinematics. This includes parameters like `wheelbase`, which represents the distance between the front and rear wheels, and `max_steering_angle`, which indicates the maximum tire steering angle. These parameters should be set in the `vehicle_info.param.yaml`.

#### Set dynamics information

Next, you need to set the proper parameters for the dynamics model. These include the time constant `steering_tau` and time delay `steering_delay` for steering dynamics, and the maximum acceleration `mpc_acceleration_limit` and the time constant `mpc_velocity_time_constant` for velocity dynamics.

#### Confirmation of the input information

It's also important to make sure the input information is accurate. Information such as the velocity of the center of the rear wheel [m/s] and the steering angle of the tire [rad] is required. Please note that there have been frequent reports of performance degradation due to errors in input information. For instance, there are cases where the velocity of the vehicle is offset due to an unexpected difference in tire radius, or the tire angle cannot be accurately measured due to a deviation in the steering gear ratio or midpoint. It is suggested to compare information from multiple sensors (e.g., integrated vehicle speed and GNSS position, steering angle and IMU angular velocity), and ensure the input information for MPC is appropriate.

#### MPC weight tuning

Then, tune the weights of the MPC. One simple approach of tuning is to keep the weight for the lateral deviation (`weight_lat_error`) constant, and vary the input weight (`weight_steering_input`) while observing the trade-off between steering oscillation and control accuracy.

Here, `weight_lat_error` acts to suppress the lateral error in path following, while `weight_steering_input` works to adjust the steering angle to a standard value determined by the path's curvature. When `weight_lat_error` is large, the steering moves significantly to improve accuracy, which can cause oscillations. On the other hand, when `weight_steering_input` is large, the steering doesn't respond much to tracking errors, providing stable driving but potentially reducing tracking accuracy.

The steps are as follows:

1. Set `weight_lat_error` = 0.1, `weight_steering_input` = 1.0 and other weights to 0.
2. If the vehicle oscillates when driving, set `weight_steering_input` larger.
3. If the tracking accuracy is low, set `weight_steering_input` smaller.

If you want to adjust the effect only in the high-speed range, you can use `weight_steering_input_squared_vel`. This parameter corresponds to the steering weight in the high-speed range.

#### Descriptions for weights

- `weight_lat_error`: Reduce lateral tracking error. This acts like P gain in PID.
- `weight_heading_error`: Make a drive straight. This acts like D gain in PID.
- `weight_heading_error_squared_vel_coeff` : Make a drive straight in high speed range.
- `weight_steering_input`: Reduce oscillation of tracking.
- `weight_steering_input_squared_vel_coeff`: Reduce oscillation of tracking in high speed range.
- `weight_lat_jerk`: Reduce lateral jerk.
- `weight_terminal_lat_error`: Preferable to set a higher value than normal lateral weight `weight_lat_error` for stability.
- `weight_terminal_heading_error`: Preferable to set a higher value than normal heading weight `weight_heading_error` for stability.

#### Other tips for tuning

Here are some tips for adjusting other parameters:

- In theory, increasing terminal weights, `weight_terminal_lat_error` and `weight_terminal_heading_error`, can enhance the tracking stability. This method sometimes proves effective.
- A larger `prediction_horizon` and a smaller `prediction_sampling_time` are efficient for tracking performance. However, these come at the cost of higher computational costs.
- If you want to modify the weight according to the trajectory curvature (for instance, when you're driving on a sharp curve and want a larger weight), use `mpc_low_curvature_thresh_curvature` and adjust `mpc_low_curvature_weight_**` weights.
- If you want to adjust the steering rate limit based on the vehicle speed and trajectory curvature, you can modify the values of `steer_rate_lim_dps_list_by_curvature`, `curvature_list_for_steer_rate_lim`, `steer_rate_lim_dps_list_by_velocity`, `velocity_list_for_steer_rate_lim`. By doing this, you can enforce the steering rate limit during high-speed driving or relax it while curving.
- In case your target curvature appears jagged, adjusting `curvature_smoothing` becomes critically important for accurate curvature calculations. A larger value yields a smooth curvature calculation which reduces noise but can cause delay in feedforward computation and potentially degrade performance.
- Adjusting the `steering_lpf_cutoff_hz` value can also be effective to forcefully reduce computational noise. This refers to the cutoff frequency in the second order Butterworth filter installed in the final layer. The smaller the cutoff frequency, the stronger the noise reduction, but it also induce operation delay.
- If the vehicle consistently deviates laterally from the trajectory, it's most often due to the offset of the steering sensor or self-position estimation. It's preferable to eliminate these biases before inputting into MPC, but it's also possible to remove this bias within MPC. To utilize this, set `enable_auto_steering_offset_removal` to true and activate the steering offset remover. The steering offset estimation logic works when driving at high speeds with the steering close to the center, applying offset removal.
- If the onset of steering in curves is late, it's often due to incorrect delay time and time constant in the steering model. Please recheck the values of `input_delay` and `vehicle_model_steer_tau`. Additionally, as a part of its debug information, MPC outputs the current steering angle assumed by the MPC model, so please check if that steering angle matches the actual one.

## References / External links

<!-- Optional -->

- [1] Jarrod M. Snider, "Automatic Steering Methods for Autonomous Automobile Path Tracking",
  Robotics Institute, Carnegie Mellon University, February 2009.

## Related issues

<!-- Required --><|MERGE_RESOLUTION|>--- conflicted
+++ resolved
@@ -89,17 +89,7 @@
 
 #### System
 
-<<<<<<< HEAD
 {{ json_to_markdown("control/autoware_mpc_lateral_controller/schema/sub/system.json") }}
-=======
-| Name                      | Type    | Description                                                                 | Default value |
-| :------------------------ | :------ | :-------------------------------------------------------------------------- | :------------ |
-| traj_resample_dist        | double  | distance of waypoints in resampling [m]                                     | 0.1           |
-| use_steer_prediction      | boolean | flag for using steer prediction (do not use steer measurement)              | false         |
-| admissible_position_error | double  | stop vehicle when following position error is larger than this value [m]    | 5.0           |
-| admissible_yaw_error_rad  | double  | stop vehicle when following yaw angle error is larger than this value [rad] | 1.57          |
-| use_delayed_initial_state | boolean | flag to use x0_delayed as initial state for predicted trajectory            | true          |
->>>>>>> 1cf58eb7
 
 #### Path Smoothing
 
@@ -133,19 +123,13 @@
 
 {{ json_to_markdown("control/autoware_mpc_lateral_controller/schema/sub/steering_offset.json") }}
 
-##### For dynamics model (WIP)
+#### For dynamics model (WIP)
 
 {{ json_to_markdown("control/autoware_mpc_lateral_controller/schema/sub/dynamics_model.json") }}
 
-##### publish debug predicted trajectory in Frenet coordinate
+#### Debug
 
 {{ json_to_markdown("control/autoware_mpc_lateral_controller/schema/sub/debug_publish.json") }}
-
-#### Debug
-
-| Name                       | Type    | Description                                                                       | Default value |
-| :------------------------- | :------ | :-------------------------------------------------------------------------------- | :------------ |
-| publish_debug_trajectories | boolean | publish predicted trajectory and resampled reference trajectory for debug purpose | true          |
 
 ### How to tune MPC parameters
 
